#! /usr/bin/env python
"""Super-fast, efficiently stored Trie for Python."""

import glob
import os

from setuptools import setup, Extension
try:
    from Cython.Build import cythonize
    has_cython = True
except ImportError:
    has_cython = False

LIBDATRIE_DIR = 'libdatrie'
LIBDATRIE_FILES = sorted(glob.glob(os.path.join(LIBDATRIE_DIR, "datrie", "*.c")))

DESCRIPTION = __doc__
LONG_DESCRIPTION = open('README.rst').read() + open('CHANGES.rst').read()
LICENSE = 'LGPLv2+'

CLASSIFIERS = [
    'Development Status :: 4 - Beta',
    'Intended Audience :: Developers',
    'Intended Audience :: Science/Research',
    'License :: OSI Approved :: GNU Lesser General Public License v2 or later (LGPLv2+)',
    'Programming Language :: Cython',
    'Programming Language :: Python',
    'Programming Language :: Python :: 2',
    'Programming Language :: Python :: 2.7',
    'Programming Language :: Python :: 3',
    'Programming Language :: Python :: 3.4',
    'Programming Language :: Python :: 3.5',
    'Programming Language :: Python :: 3.6',
    'Programming Language :: Python :: 3.7',
    'Programming Language :: Python :: Implementation :: CPython',
    'Topic :: Software Development :: Libraries :: Python Modules',
    'Topic :: Scientific/Engineering :: Information Analysis',
    'Topic :: Text Processing :: Linguistic'
]

extensions = [
        Extension("datrie", [
            'src/datrie.c',
            'src/cdatrie.c',
            'src/stdio_ext.c'
            ])
        ]


ext_modules = cythonize(
    'src/datrie.pyx', 'src/cdatrie.pxd', 'src/stdio_ext.pxd',
    annotate=True,
    include_path=[os.path.join(os.path.dirname(os.path.abspath(__file__)), "src")]
    ) if has_cython else extensions

for m in ext_modules:
    m.include_dirs=[LIBDATRIE_DIR]

setup(name="datrie",
      version="0.8",
      description=DESCRIPTION,
      long_description=LONG_DESCRIPTION,
      author='Mikhail Korobov',
      author_email='kmike84@gmail.com',
      license=LICENSE,
      url='https://github.com/kmike/datrie',
      classifiers=CLASSIFIERS,
      libraries=[('datrie', {
          "sources": LIBDATRIE_FILES,
          "include_dirs": [LIBDATRIE_DIR]})],
      ext_modules=ext_modules,
      python_requires=">=2.7, !=3.0.*, !=3.1.*, !=3.2.*, !=3.3.*",
<<<<<<< HEAD
=======
      setup_requires=["pytest-runner", 'Cython>=0.28'],
>>>>>>> 4f06a167
      tests_require=["pytest", "hypothesis"])<|MERGE_RESOLUTION|>--- conflicted
+++ resolved
@@ -70,8 +70,5 @@
           "include_dirs": [LIBDATRIE_DIR]})],
       ext_modules=ext_modules,
       python_requires=">=2.7, !=3.0.*, !=3.1.*, !=3.2.*, !=3.3.*",
-<<<<<<< HEAD
-=======
-      setup_requires=["pytest-runner", 'Cython>=0.28'],
->>>>>>> 4f06a167
+      setup_requires=["Cython"],
       tests_require=["pytest", "hypothesis"])